--- conflicted
+++ resolved
@@ -57,17 +57,13 @@
                 elif db_type == "snowflake_cortex_search":
                     from retrieval.snowflake_client import SnowflakeCortexSearchClient
                     _preloaded_modules[db_type] = SnowflakeCortexSearchClient
-<<<<<<< HEAD
+                elif db_type == "elasticsearch":
+                    from retrieval.elasticsearch_client import ElasticsearchClient
+                    _preloaded_modules[db_type] = ElasticsearchClient
                 elif db_type == "postgres":
                     from retrieval.postgres_client import PgVectorClient
                     _preloaded_modules[db_type] = PgVectorClient
                     
-=======
-                elif db_type == "elasticsearch":
-                    from retrieval.elasticsearch_client import ElasticsearchClient
-                    _preloaded_modules[db_type] = ElasticsearchClient
-                
->>>>>>> 8f11a36a
                 print(f"Successfully preloaded {db_type} client module")
             except Exception as e:
                 print(f"Failed to preload {db_type} client module: {e}")
@@ -81,11 +77,8 @@
     "opensearch": ["httpx>=0.28.1"],
     "qdrant": ["qdrant-client>=1.14.0"],
     "snowflake_cortex_search": ["httpx>=0.28.1"],
-<<<<<<< HEAD
+    "elasticsearch": ["elasticsearch[async]>=8,<9"],
     "postgres": ["pgvector>=0.4.0", "psycopg[binary]>=3.1.12", "psycopg[pool]>=3.2.0"]
-=======
-    "elasticsearch": ["elasticsearch[async]>=8,<9"],
->>>>>>> 8f11a36a
 }
 
 # Cache for installed packages
@@ -409,11 +402,7 @@
         """
         db_type = config.db_type
         
-<<<<<<< HEAD
-        if db_type in ["azure_ai_search", "snowflake_cortex_search", "opensearch", "milvus", "postgres"]:
-=======
-        if db_type in ["azure_ai_search", "snowflake_cortex_search", "opensearch", "milvus", "elasticsearch"]:
->>>>>>> 8f11a36a
+        if db_type in ["azure_ai_search", "snowflake_cortex_search", "opensearch", "milvus", "elasticsearch", "postgres"]:
             # These require API key and endpoint
             return bool(config.api_key and config.api_endpoint)
         elif db_type == "qdrant":
@@ -477,16 +466,13 @@
                 elif db_type == "snowflake_cortex_search":
                     from retrieval.snowflake_client import SnowflakeCortexSearchClient
                     client = SnowflakeCortexSearchClient(endpoint_name)
-<<<<<<< HEAD
+                elif db_type == "elasticsearch":
+                    from retrieval.elasticsearch_client import ElasticsearchClient
+                    client = ElasticsearchClient(endpoint_name)    
                 elif db_type == "postgres":
                     from retrieval.postgres_client import PgVectorClient
                     client = PgVectorClient(self.endpoint_name)
                 
-=======
-                elif db_type == "elasticsearch":
-                    from retrieval.elasticsearch_client import ElasticsearchClient
-                    client = ElasticsearchClient(endpoint_name)    
->>>>>>> 8f11a36a
                 else:
                         error_msg = f"Unsupported database type: {db_type}"
                         logger.error(error_msg)
